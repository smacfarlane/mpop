--- conflicted
+++ resolved
@@ -154,7 +154,7 @@
     tci = tci[indices].reshape(dims)
     
     tmp = (array - offsets.reshape(dims)) * scales.reshape(dims)
-    tmp = c_2 / (cwn * np.ma.log(c_1 / (1 * tmp * cwn ** 5) + 1))
+    tmp = c_2 / (cwn * np.ma.log(c_1 / (1000000 * tmp * cwn ** 5) + 1))
     array = (tmp - tci) / tcs
     return array
 
@@ -177,7 +177,6 @@
     if len(file_list) > 1:
         raise IOError("More than 1 file matching!")
     elif len(file_list) == 0:
-<<<<<<< HEAD
         raise IOError("No EOS MODIS file matching " +
                       filename_tmpl + " in " +
                       options["dir"])
@@ -187,9 +186,6 @@
 def load_generic(satscene, filename, resolution):
     """Read modis data, generic part.
     """
-=======
-        raise IOError("No MODIS file matching!: " + filename_tmpl)
->>>>>>> 753fe1bd
 
     data = SD(filename)
 
@@ -307,12 +303,8 @@
     if len(file_list) > 1:
         raise IOError("More than 1 geolocation file matching!")
     elif len(file_list) == 0:
-<<<<<<< HEAD
         raise IOError("No geolocation file matching " + filename_tmpl
                       + " in " + options["dir"])
-=======
-        raise IOError("No MODIS geolocation file matching!: " + filename_tmpl)
->>>>>>> 753fe1bd
 
     filename = file_list[0]
     LOG.debug("Geolocation file = " + filename)
