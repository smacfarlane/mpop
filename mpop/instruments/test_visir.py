--- conflicted
+++ resolved
@@ -1,14 +1,6 @@
 #!/usr/bin/env python
 # -*- coding: utf-8 -*-
 # Copyright (c) 2010, 2011.
-<<<<<<< HEAD
-
-# SMHI,
-# Folkborgsvägen 1,
-# Norrköping, 
-# Sweden
-=======
->>>>>>> e27b85a7
 
 # Author(s):
  
